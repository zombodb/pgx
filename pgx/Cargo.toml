[package]
name = "pgx"
version = "0.0.15"
authors = ["ZomboDB, LLC <zombodb@gmail.com>"]
edition = "2018"
license = "MIT"
description = "pgx:  A Rust framework for creating Postgres extensions"
homepage = "https://github.com/zombodb/pgx"
repository = "https://github.com/zombodb/pgx"
documentation = "https://docs.rs/pgx"
readme = "../README.md"

[lib]
crate-type = [ "rlib" ]

[features]
default = [ ]
pg10 = [ "pgx-pg-sys/pg10" ]
pg11 = [ "pgx-pg-sys/pg11" ]
pg12 = [ "pgx-pg-sys/pg12" ]

[package.metadata.docs.rs]
features = ["pg12"]
no-default-features = true

[dependencies]
enum-primitive-derive = "0.2.1"
num-traits = "0.2.12"
seahash = "4.0.1"
pgx-macros = { path = "../pgx-macros/", version= "^0.0.15"}
pgx-pg-sys = { path = "../pgx-pg-sys", version= "^0.0.15"}
serde = { version = "1.0.116", features = [ "derive" ] }
serde_cbor = "0.11.1"
serde_json = "1.0.57"
<<<<<<< HEAD
time = "0.2.16"
atomic-traits = "0.2.0"
heapless = { git = "https://github.com/japaric/heapless" } 
hash32 = "0.1.1"
uuid = { version = "0.8.1", features = [ "v4" ] } 
once_cell = "1.4.1"
=======
time = "0.2.20"
>>>>>>> 62704527
bitflags = "1.2.1"
<|MERGE_RESOLUTION|>--- conflicted
+++ resolved
@@ -32,14 +32,10 @@
 serde = { version = "1.0.116", features = [ "derive" ] }
 serde_cbor = "0.11.1"
 serde_json = "1.0.57"
-<<<<<<< HEAD
-time = "0.2.16"
+time = "0.2.20"
 atomic-traits = "0.2.0"
 heapless = { git = "https://github.com/japaric/heapless" } 
 hash32 = "0.1.1"
 uuid = { version = "0.8.1", features = [ "v4" ] } 
 once_cell = "1.4.1"
-=======
-time = "0.2.20"
->>>>>>> 62704527
 bitflags = "1.2.1"
